--- conflicted
+++ resolved
@@ -283,13 +283,9 @@
             // genesis account information
             repeated GenesisAccount accounts = 4;
             // costs at genesis
-<<<<<<< HEAD
             WasmConfig wasm_config = 5;
-=======
-            CostTable costs = 5;
             // The total number of validator slots available to auction.
             uint32 validator_slots = 7;
->>>>>>> fbe9c7d3
 
             message GenesisAccount {
                 bytes public_key_bytes = 1;
@@ -444,14 +440,9 @@
         casper.state.ProtocolVersion protocol_version = 2;
         // bytes for a contract to run that applies the upgrades to system contracts
         DeployCode upgrade_installer = 3;
-<<<<<<< HEAD
-        // Note: this is optional; only needed when wasm config is changing
+        // Note: this is optional; only needed when costs are changing
         WasmConfig new_wasm_config = 4;
-=======
-        // Note: this is optional; only needed when costs are changing
-        CostTable new_costs = 4;
         // DeployConfig changes
->>>>>>> fbe9c7d3
         DeployConfig new_deploy_config = 5;
         // Change the total number of validator slots to this number (optional)
         NewValidatorSlots new_validator_slots = 6;
