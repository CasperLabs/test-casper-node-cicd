[package]
name = "casper-node"
version = "0.1.3"
authors = ["Marc Brinkmann <marc@casperlabs.io>", "Fraser Hutchison <fraser@casperlabs.io>"]
edition = "2018"
description = "The Casper blockchain node"
documentation = "https://docs.rs/casper-node"
readme = "README.md"
homepage = "https://casperlabs.io"
repository = "https://github.com/CasperLabs/casper-node"
license-file = "../LICENSE"
publish = false  # Prevent accidental `cargo publish` for now.
default-run = "casper-node"

[dependencies]
ansi_term = "0.12.1"
anyhow = "1.0.28"
backtrace = "0.3.50"
base16 = "0.2.1"
base64 = "0.12.3"
blake2 = { version = "0.8.1", default-features = false }
bytes = "0.5.4"
casper-execution-engine = { path = "../execution_engine" }
casper-types = { version = "0.6.0", path = "../types", features = ["std", "gens"] }
chrono = "0.4.10"
csv = "1.1.3"
derive_more = "0.99.7"
derp = "0.0.14"
directories = "2.0.2"
ed25519-dalek = { version = "1.0.0", default-features = false, features = ["rand", "serde", "u64_backend"] }
either = "1.5.3"
enum-iterator = "0.6.0"
futures = "0.3.5"
getrandom = "0.1.14"
hex = "0.4.2"
hex_fmt = "0.3.0"
hostname = "0.3.0"
http = "0.2.1"
itertools = "0.8.2"
k256 = { version = "0.4.2", features = ["ecdsa", "zeroize"] }
lazy_static = "1.4.0"
libc = "0.2.66"
linked-hash-map = "0.5.2"
lmdb = "0.8.0"
log = { version = "0.4.8", features = ["std", "serde", "kv_unstable"] }
num = { version = "0.2.0", default-features = false }
num-derive = "0.3.0"
num-traits = "0.2.10"
openssl = "0.10.29"
parity-wasm = "0.41.0"
parking_lot = "0.10.0"
pem = "0.8.1"
prometheus = "0.9.0"
proptest = { version = "0.10.0", optional = true }
pwasm-utils = "0.12.0"
rand = "0.7.3"
rand_chacha = "0.2.2"
regex = "1.3.9"
rmp-serde = "0.14.3"
semver = { version = "0.10.0", features = ["serde"] }
serde = { version = "1.0.110", features = ["derive"] }
serde-big-array = "0.3.0"
serde_bytes = "0.11.5"
serde_json = "1.0.55"
serde_repr = "0.1.6"
signature = "1.1.0"
smallvec = "1.4.0"
structopt = "0.3.14"
tempfile = "3.1.0"
thiserror = "1.0.18"
tokio = { version = "0.2.20", features = ["blocking", "macros", "rt-threaded", "sync", "tcp", "time"] }
tokio-openssl = "0.4.0"
tokio-serde = { version = "0.6.1", features = ["messagepack"] }
tokio-util = { version = "0.3.1", features = ["codec"] }
toml = "0.5.6"
tracing = "0.1.18"
tracing-futures = "0.2.4"
tracing-subscriber = { version = "0.2.10", features = ["fmt", "json"] }
uint = "0.8.3"
untrusted = "0.7.1"
uuid = { version = "0.8.1", features = ["serde", "v4"] }
wabt = "0.10.0"
warp = "0.2.4"
wasmi = "0.6.2"

[dev-dependencies]
assert_matches = "1.3.0"
fake_instant = "0.4.0"
lazy_static = "1"
pnet = "0.26.0"
proptest = "0.10.0"
rand_core = "0.5.1"
rand_pcg = "0.2.1"
tokio = { version = "0.2.20", features = ["test-util"] }

[features]
vendored-openssl = ['openssl/vendored']
test-support = []
no-unstable-features = ["casper-types/no-unstable-features"]
gens = ["proptest"]

[[bin]]
name = "casper-node"
path = "src/app/main.rs"
bench = false
doctest = false
test = false

[package.metadata.deb]
features = ["vendored-openssl"]
<<<<<<< HEAD
revision = "0"
=======
>>>>>>> 4fda345d
assets = [
    ["../target/release/casper-node", "/usr/bin/casper-node", "755"],
    ["../target/release/casper-client", "/usr/bin/casper-client", "755"],
    ["../target/wasm32-unknown-unknown/release/mint_install.wasm", "/etc/casper/wasm/mint_install.wasm", "644"],
    ["../target/wasm32-unknown-unknown/release/pos_install.wasm", "/etc/casper/wasm/pos_install.wasm", "644"],
    ["../target/wasm32-unknown-unknown/release/standard_payment_install.wasm", "/etc/casper/wasm/standard_payment_install.wasm", "644"],
    ["../target/wasm32-unknown-unknown/release/auction_install.wasm", "/etc/casper/wasm/auction_install.wasm", "644"],
    ["../resources/charlie/README.md", "/etc/casper/README.md", "644"],
    ["../resources/charlie/CHANGE_LOG.md", "/etc/casper/CHANGE_LOG.md", "644"],
    ["../resources/charlie/config-example.toml", "/etc/casper/config-example.toml", "644"],
    ["../resources/charlie/validator_keys/README.md", "/etc/casper/validator_keys/README.md", "644"]
]
extended-description = """
Package for Casper Node and Client.

For information on using package, see https://github.com/CasperLabs/casper-node
"""

[package.metadata.deb.systemd-units]
unit-scripts = "../resources/maintainer_scripts/casper_node"
restart-after-upgrade = true

[package.metadata.docs.rs]
features = ["no-unstable-features"]<|MERGE_RESOLUTION|>--- conflicted
+++ resolved
@@ -108,10 +108,7 @@
 
 [package.metadata.deb]
 features = ["vendored-openssl"]
-<<<<<<< HEAD
 revision = "0"
-=======
->>>>>>> 4fda345d
 assets = [
     ["../target/release/casper-node", "/usr/bin/casper-node", "755"],
     ["../target/release/casper-client", "/usr/bin/casper-client", "755"],
