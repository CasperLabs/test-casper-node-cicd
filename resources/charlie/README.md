# Casper Node Setup

The purpose of this document is to guide configuring a system with the new Rust node to operate within a network.

## Software Install

The package can be installed with `sudo apt install casper-node_0.1.x-r_amd64.deb`.  Depending on system you
might need to use `sudo dpkg -i casper-node_0.1.x-r_amd64.deb`.

Where `x` is last minor version of software and `r` is the package revision. We can push revisions
with no code changes for updates to genesis files or use curl from github files.

This package will install both `casper-node` and `casper-client` executables in `/usr/bin`.
(These will be separating in two packages the future.)

Configuration files and other needed files are installed in `/etc/casper/`. An example config file is given
as `/etc/casper/config-example.toml`. This needs to be updated to `config.toml`. You can do a direct copy and 
modify values as needed. We did not distribute `config.toml` so it isn't overwritten when a deb package is 
installed to upgrade.

In the section of the config named `[network]`, change the `<IP ADDRESS>` in `public_address` to your server's external IP.

The `accounts.csv` and `chainspec.toml` files will be installed in `/etc/casper` with the deb package install. 
This should allow easy configuration for each network run as they are updated with a new deb package revision.

<<<<<<< HEAD
=======
## System Configuration

Expectation for sizing a system running the casper-node is minimum of:

 - 4 processors
 - 4 GB RAM
 - 1 TB disk space
 
 Note: This may increase as throughput of the node is increased.

>>>>>>> 4fda345d
## External Ports Required

Port `7777` is needed for http access for the status endpoint: `http://<IP Address>:7777/status`.

Port `34553` is needed for gossip listen with other nodes.

## Key Generation

Follow commands in `/etc/casper/validator_keys/README.md` to generate keys and get public key hex to send in.

## systemd

The deb package installs casper-node service unit for systemd.  If you are unfamiliar with systemd, 
the [Arch Linux page on systemd](https://wiki.archlinux.org/index.php/systemd) is a good intro into using it.

Start the casper-node with:

`sudo systemctl start casper-node`

Show status of our system:

`systemctl status casper-node`

```
● casper-node.service - Casper Node
     Loaded: loaded (/lib/systemd/system/casper-node.service; disabled; vendor preset: enabled)
     Active: inactive (dead)
       Docs: https://docs.casperlabs.io

Sep 10 09:08:23 joe-ubuntu systemd[1]: Condition check resulted in Casper Node being skipped.
```

Notice we are not starting because a check condition is not met. This is a result of the `/etc/casper/config.toml`
file being required, but not created yet.

Once created, we can start the service again:

`sudo systemctl start casper-node`
`systemctl status casper-node`

```
Sep 10 09:58:52 joe-ubuntu systemd[1]: Starting Casper Node...
Sep 10 09:58:52 joe-ubuntu casper-node[731667]: Sep 10 09:58:52.210 INFO  [casper_node::cli cli.rs:134] node starting up; version=0.1.0
Sep 10 09:58:52 joe-ubuntu casper-node[731667]: Sep 10 09:58:52.210 WARN  [casper_node::reactor reactor.rs:206] large event size, consider >
Sep 10 09:58:52 joe-ubuntu casper-node[731667]: Sep 10 09:58:52.219 INFO  [casper_node::components::storage::lmdb_store lmdb_store.rs:26] o>
Sep 10 09:58:52 joe-ubuntu casper-node[731667]: Sep 10 09:58:52.220 INFO  [casper_node::components::storage::lmdb_store lmdb_store.rs:26] o>
Sep 10 09:58:52 joe-ubuntu casper-node[731667]: Sep 10 09:58:52.220 INFO  [casper_node::components::storage::lmdb_chainspec_store lmdb_chai>
Sep 10 09:58:52 joe-ubuntu casper-node[731667]: Sep 10 09:58:52.228 INFO  [casper_node::reactor reactor.rs:223] reactor main loop is ready
Sep 10 09:58:52 joe-ubuntu casper-node[731667]: Sep 10 09:58:52.411 INFO  [casper_node::components::chainspec_loader chainspec_loader.rs:14>
Sep 10 09:58:52 joe-ubuntu casper-node[731667]: Sep 10 09:58:52.411 INFO  [casper_node::cli cli.rs:150] finished initialization
Sep 10 09:58:52 joe-ubuntu casper-node[731667]: Sep 10 09:58:52.411 WARN  [casper_node::reactor reactor.rs:206] large event size, consider >
Sep 10 09:58:52 joe-ubuntu casper-node[731667]: Sep 10 09:58:52.416 INFO  [casper_node::components::small_network small_network.rs:170] 8f5>
Sep 10 09:58:52 joe-ubuntu casper-node[731667]: Sep 10 09:58:52.416 INFO  [casper_node::reactor reactor.rs:223] reactor main loop is ready
Sep 10 09:58:52 joe-ubuntu casper-node[731667]: Sep 10 09:58:52.416 INFO  [casper_node::cli cli.rs:162] finished joining
Sep 10 09:58:52 joe-ubuntu casper-node[731667]: Sep 10 09:58:52.416 INFO  [casper_node::components::small_network small_network.rs:662] 8f5>
Sep 10 09:58:52 joe-ubuntu casper-node[731667]: Sep 10 09:58:52.416 WARN  [casper_node::reactor reactor.rs:206] large event size, consider >
Sep 10 09:58:52 joe-ubuntu casper-node[731667]: Sep 10 09:58:52.419 INFO  [casper_node::components::small_network small_network.rs:170] 18e>
Sep 10 09:58:52 joe-ubuntu casper-node[731667]: Sep 10 09:58:52.419 INFO  [casper_node::components::api_server api_server.rs:169] started H>
Sep 10 09:58:52 joe-ubuntu casper-node[731667]:    0: casper_node::panic_hook
Sep 10 09:58:52 joe-ubuntu casper-node[731667]:    1: std::panicking::rust_panic_with_hook
Sep 10 09:58:52 joe-ubuntu casper-node[731667]:              at rustc/0cd7ff7ddfb75a38dca81ad3e76b1e984129e939/src/libstd/panicking.rs:530
Sep 10 09:58:52 joe-ubuntu casper-node[731667]:    2: rust_begin_unwind
Sep 10 09:58:52 joe-ubuntu casper-node[731667]:              at rustc/0cd7ff7ddfb75a38dca81ad3e76b1e984129e939/src/libstd/panicking.rs:437
Sep 10 09:58:52 joe-ubuntu casper-node[731667]:    3: core::panicking::panic_fmt
Sep 10 09:58:52 joe-ubuntu casper-node[731667]:              at rustc/0cd7ff7ddfb75a38dca81ad3e76b1e984129e939/src/libcore/panicking.rs:85
```

Good start with systemd and valid config.toml file. This is throwing a panic as we do not have this node as 
part of the genesis group of nodes in config files. Once all keys are in accounts.csv and pushed back out this 
should start correctly.

An example of logs of a system started correctly:

```
● casper-node.service - Casper Node
     Loaded: loaded (/lib/systemd/system/casper-node.service; disabled; vendor preset: enabled)
     Active: active (running) since Thu 2020-09-10 10:37:14 EDT; 2s ago
       Docs: https://docs.casperlabs.io
   Main PID: 826251 (casper-node)
      Tasks: 26 (limit: 77016)
     Memory: 34.9M
     CGroup: /system.slice/casper-node.service
             └─826251 /usr/bin/casper-node validator /etc/casper/config.toml

Sep 10 10:37:15 joe-ubuntu casper-node[826251]: Sep 10 10:37:15.199 INFO  [casper_node::cli cli.rs:150] finished initialization
Sep 10 10:37:15 joe-ubuntu casper-node[826251]: Sep 10 10:37:15.199 WARN  [casper_node::reactor reactor.rs:206] large event size, consider reducing it or boxing; event_size=184
Sep 10 10:37:15 joe-ubuntu casper-node[826251]: Sep 10 10:37:15.202 INFO  [casper_node::components::small_network small_network.rs:166] 339c..c134: starting server background task; local_address=0.0.0.0:34553; public_address=127.0.0.1:34553
Sep 10 10:37:15 joe-ubuntu casper-node[826251]: Sep 10 10:37:15.202 INFO  [casper_node::reactor reactor.rs:223] reactor main loop is ready
Sep 10 10:37:15 joe-ubuntu casper-node[826251]: Sep 10 10:37:15.202 INFO  [casper_node::cli cli.rs:162] finished joining
Sep 10 10:37:15 joe-ubuntu casper-node[826251]: Sep 10 10:37:15.202 INFO  [casper_node::components::small_network small_network.rs:694] 339c..c134: shutting down socket, no longer accepting incoming connections
Sep 10 10:37:15 joe-ubuntu casper-node[826251]: Sep 10 10:37:15.202 WARN  [casper_node::reactor reactor.rs:206] large event size, consider reducing it or boxing; event_size=544
Sep 10 10:37:15 joe-ubuntu casper-node[826251]: Sep 10 10:37:15.205 INFO  [casper_node::components::small_network small_network.rs:166] b076..384a: starting server background task; local_address=0.0.0.0:34553; public_address=127.0.0.1:34553
Sep 10 10:37:15 joe-ubuntu casper-node[826251]: Sep 10 10:37:15.205 INFO  [casper_node::components::api_server api_server.rs:169] started HTTP server; addr=127.0.0.1:7777
Sep 10 10:37:15 joe-ubuntu casper-node[826251]: Sep 10 10:37:15.205 INFO  [casper_node::reactor reactor.rs:223] reactor main loop is ready
```

### Reading logs

The `journalctl` command is used to read logs from a systemd service. You specify the unit name and usually flags
to jump to the end (-x) or follow (-f).

This will show logs at the end of the logs:

`journalctl -u casper-node -x`

This will follow logs as they occur until stopped with Ctrl+C:

`journalctl -u casper-node -f`

### Starting and stopping services

The service will start after installing a new .deb package, assuming `/etc/casper/config.toml` is in place.

To start manually:

`sudo systemctl start casper-node`

To stop:

`sudo systemctl stop casper-node`

## Local Storage

Unless specified in different location in `config.toml` the data for the node will
be located in `/root/.local/share/casper-node` for a linux system.

## Resetting and upgrading for new run

Prior to a new upgrade and run, we need to clean up our local state.

```
sudo systemctl stop casper-node
sudo apt remove casper-node
sudo rm -rf /root/.local/share/casper-node
```

Pull down new .deb package, install and run.

```
sudo apt install casper-node_0.1.x-r_amd64.deb`
```
 
Look at `/etc/casper/CHANGE_LOG.md` for any changes that require action from
validators. We might need to update `config.toml` to support different fields, for example.

## Bugs

Please file any bugs as issues on [the casper-node GitHub repo](https://github.com/CasperLabs/casper-node).<|MERGE_RESOLUTION|>--- conflicted
+++ resolved
@@ -23,8 +23,6 @@
 The `accounts.csv` and `chainspec.toml` files will be installed in `/etc/casper` with the deb package install. 
 This should allow easy configuration for each network run as they are updated with a new deb package revision.
 
-<<<<<<< HEAD
-=======
 ## System Configuration
 
 Expectation for sizing a system running the casper-node is minimum of:
@@ -35,7 +33,6 @@
  
  Note: This may increase as throughput of the node is increased.
 
->>>>>>> 4fda345d
 ## External Ports Required
 
 Port `7777` is needed for http access for the status endpoint: `http://<IP Address>:7777/status`.
