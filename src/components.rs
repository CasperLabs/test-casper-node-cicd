//! Components
//!
//! Components are the building blocks of the whole application, wired together inside a reactor.
//! Each component has a unified interface, expressed by the `Component` trait.
pub(crate) mod api_server;
pub(crate) mod consensus;
<<<<<<< HEAD
pub(crate) mod deploy_broadcaster;
// The  `in_memory_network` is public for use in doctests.
pub mod in_memory_network;
=======
pub(crate) mod deploy_gossiper;
>>>>>>> 459c194e
pub(crate) mod pinger;
pub(crate) mod small_network;
pub(crate) mod storage;

use rand::Rng;

use crate::effect::{Effect, EffectBuilder, Multiple};

/// Core Component.
///
/// A component implements a state machine, not unlike a [Mealy
/// automaton](https://en.wikipedia.org/wiki/Mealy_machine). Its inputs are `Event`s, allowing it to
/// perform work whenever an event is received, outputting `Effect`s each time it is called.
///
/// # Error and halting states
///
/// Components in general are expected to be able to handle every input (`Event`) in every state.
/// Invalid inputs are supposed to be discarded, and the machine is expected to recover from any
/// recoverable error states by itself.
///
/// If a fatal error occurs that is not recoverable, the reactor should be notified instead.
///
/// # Component events and reactor events
///
/// Each component has two events related to it: An associated `Event` and a reactor event (`REv`).
/// The `Event` type indicates what type of event a component accepts, these are typically event
/// types specific to the component.
///
/// Components place restrictions on reactor events (`REv`s), indicating what kind of effects they
/// need to be able to produce to operate.
pub trait Component<REv> {
    /// Event associated with `Component`.
    ///
    /// The event type that is handled by the component.
    type Event;

    /// Processes an event, outputting zero or more effects.
    ///
    /// This function must not ever perform any blocking or CPU intensive work, as it is expected
    /// to return very quickly.
    fn handle_event<R: Rng + ?Sized>(
        &mut self,
        effect_builder: EffectBuilder<REv>,
        rng: &mut R,
        event: Self::Event,
    ) -> Multiple<Effect<Self::Event>>;
}<|MERGE_RESOLUTION|>--- conflicted
+++ resolved
@@ -4,13 +4,9 @@
 //! Each component has a unified interface, expressed by the `Component` trait.
 pub(crate) mod api_server;
 pub(crate) mod consensus;
-<<<<<<< HEAD
-pub(crate) mod deploy_broadcaster;
+pub(crate) mod deploy_gossiper;
 // The  `in_memory_network` is public for use in doctests.
 pub mod in_memory_network;
-=======
-pub(crate) mod deploy_gossiper;
->>>>>>> 459c194e
 pub(crate) mod pinger;
 pub(crate) mod small_network;
 pub(crate) mod storage;
